--- conflicted
+++ resolved
@@ -11,11 +11,6 @@
 ]
 
 # General information about the project.
-<<<<<<< HEAD
-project = 'path.py'
-copyright = '2013-2016 Mikhail Gusarov, Jason R. Coombs'
-=======
->>>>>>> b1133de8
 
 root = os.path.join(os.path.dirname(__file__), '..')
 setup_script = os.path.join(root, 'setup.py')
@@ -24,7 +19,7 @@
 output_bytes = subprocess.check_output(dist_info_cmd, cwd=root)
 project, version, url, author = output_bytes.decode('utf-8').strip().split('\n')
 
-copyright = '2016 ' + author
+copyright = '2010-2017 ' + author
 
 # The full version, including alpha/beta/rc tags.
 release = version
