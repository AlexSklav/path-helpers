--- conflicted
+++ resolved
@@ -5,22 +5,8 @@
     'sphinx.ext.autodoc',
     'jaraco.packaging.sphinx',
     'rst.linker',
+    'sphinx.ext.intersphinx',
 ]
-
-<<<<<<< HEAD
-# General information about the project.
-
-root = os.path.join(os.path.dirname(__file__), '..')
-setup_script = os.path.join(root, 'setup.py')
-fields = ['--name', '--version', '--url', '--author']
-dist_info_cmd = [sys.executable, setup_script] + fields
-output_bytes = subprocess.check_output(dist_info_cmd, cwd=root)
-project, version, url, author = output_bytes.decode('utf-8').strip().split('\n')
-
-copyright = '2010-2017 ' + author
-
-# The full version, including alpha/beta/rc tags.
-release = version
 
 pygments_style = 'sphinx'
 html_theme = 'alabaster'
@@ -29,60 +15,32 @@
 templates_path = ['_templates']
 exclude_patterns = ['_build']
 source_suffix = '.rst'
-=======
->>>>>>> 23dae906
 master_doc = 'index'
-
-extensions = ['sphinx.ext.autodoc', 'sphinx.ext.intersphinx', 'rst.linker']
 
 intersphinx_mapping = {'python': ('http://docs.python.org/', None)}
 
 link_files = {
-<<<<<<< HEAD
     '../CHANGES.rst': dict(
         using=dict(
             GH='https://github.com',
-            project=project,
-            url=url,
         ),
         replace=[
             dict(
-                pattern=r"(Issue )?#(?P<issue>\d+)",
-                url='{url}/issues/{issue}',
+                pattern=r'(Issue )?#(?P<issue>\d+)',
+                url='{package_url}/issues/{issue}',
             ),
             dict(
                 pattern=r"Pull Request ?#(?P<pull_request>\d+)",
-                url='{GH}/jaraco/{project}/pull/{pull_request}',
+                url='{package_url}/pull/{pull_request}',
             ),
             dict(
-                pattern=r"^(?m)((?P<scm_version>v?\d+(\.\d+){1,2}))\n[-=]+\n",
-                with_scm="{text}\n{rev[timestamp]:%d %b %Y}\n",
+                pattern=r'^(?m)((?P<scm_version>v?\d+(\.\d+){1,2}))\n[-=]+\n',
+                with_scm='{text}\n{rev[timestamp]:%d %b %Y}\n',
             ),
             dict(
-                pattern=r"PEP[- ](?P<pep_number>\d+)",
+                pattern=r'PEP[- ](?P<pep_number>\d+)',
                 url='https://www.python.org/dev/peps/pep-{pep_number:0>4}/',
             ),
         ],
     ),
-=======
-	'../CHANGES.rst': dict(
-		using=dict(
-			GH='https://github.com',
-		),
-		replace=[
-			dict(
-				pattern=r'(Issue )?#(?P<issue>\d+)',
-				url='{package_url}/issues/{issue}',
-			),
-			dict(
-				pattern=r'^(?m)((?P<scm_version>v?\d+(\.\d+){1,2}))\n[-=]+\n',
-				with_scm='{text}\n{rev[timestamp]:%d %b %Y}\n',
-			),
-			dict(
-				pattern=r'PEP[- ](?P<pep_number>\d+)',
-				url='https://www.python.org/dev/peps/pep-{pep_number:0>4}/',
-			),
-		],
-	),
->>>>>>> 23dae906
 }