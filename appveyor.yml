environment:

  APPVEYOR: true

  matrix:
    - PYTHON: "C:\\Python36-x64"
<<<<<<< HEAD
=======
    - PYTHON: "C:\\Python38-x64"
>>>>>>> 4f845452

install:
  # symlink python from a directory with a space
  - "mklink /d \"C:\\Program Files\\Python\" %PYTHON%"
  - "SET PYTHON=\"C:\\Program Files\\Python\""
  - "SET PATH=%PYTHON%;%PYTHON%\\Scripts;%PATH%"

build: off

cache:
  - '%LOCALAPPDATA%\pip\Cache'

test_script:
  - "python -m pip install -U tox tox-venv virtualenv"
  - "tox"

version: '{build}'<|MERGE_RESOLUTION|>--- conflicted
+++ resolved
@@ -4,10 +4,7 @@
 
   matrix:
     - PYTHON: "C:\\Python36-x64"
-<<<<<<< HEAD
-=======
     - PYTHON: "C:\\Python38-x64"
->>>>>>> 4f845452
 
 install:
   # symlink python from a directory with a space
