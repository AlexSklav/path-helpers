<<<<<<< HEAD
v15.0.0
-------

- Removed ``__version__`` property. To determine the version,
  use ``importlib.metadata.version('path')``.

v14.0.1
-------

- Fixed regression on Python 3.7 and earlier where ``lru_cache``
  did not support a user function.

v14.0.0
-------

- Removed ``namebase`` property. Use ``stem`` instead.
- Removed ``update`` parameter on method to
  ``Path.merge_tree``. Instead, to only copy newer files,
  provide a wrapped ``copy`` function, as described in the
  doc string.
- Removed ``FastPath``. Just use ``Path``.
- Removed ``path.CaseInsensitivePattern``. Instead
  use ``path.matchers.CaseInsensitive``.
- Removed ``path.tempdir``. Use ``path.TempDir``.
- #154: Added ``Traversal`` class and support for customizing
  the behavior of a ``Path.walk``.

v13.3.0
-------

- #186: Fix test failures on Python 3.8 on Windows by relying on
  ``realpath()`` instead of ``readlink()``.
- #189: ``realpath()`` now honors symlinks on Python 3.7 and
  earlier, approximating the behavior found on Python 3.8.
- #187: ``lines()`` no longer relies on the deprecated ``.text()``.

v13.2.0
-------

- Require Python 3.6 or later.

v13.1.0
-------

- #170: Added ``read_text`` and ``read_bytes`` methods to
  align with ``pathlib`` behavior. Deprecated ``text`` method.
  If you require newline normalization of ``text``, use
  ``jaraco.text.normalize_newlines(Path.read_text())``.

v13.0.0
-------

- #169: Renamed package from ``path.py`` to ``path``. The docs
  make reference to a pet name "path pie" for easier discovery.
=======
v12.5.0
-------

- #195: Project now depends on ``path``.

v12.4.0
-------

- #169: Project now depends on ``path < 13.2``.
- Fixed typo in README.

v12.3.0
-------

- #169: Project is renamed to simply ``path``. This release of
  ``path.py`` simply depends on ``path < 13.1``.
>>>>>>> cbf8d29b

v12.2.0
-------

- #169: Moved project at GitHub from ``jaraco/path.py`` to
  ``jaraco/path``.

v12.1.0
-------

- #171: Fixed exception in ``rmdir_p`` when target is not empty.
- #174: Rely on ``importlib.metadata`` on Python 3.8.

v12.0.2
-------

- Refreshed package metadata.

12.0.1
------

- #166: Removed 'universal' wheel support.

12.0
---

- #148: Dropped support for Python 2.7 and 3.4.
- Moved 'path' into a package.

11.5.2
------

- #163: Corrected 'pymodules' typo in package declaration.

11.5.1
------

- Minor packaging refresh.

11.5.0
------

- #156: Re-wrote the handling of pattern matches for
  ``listdir``, ``walk``, and related methods, allowing
  the pattern to be a more complex object. This approach
  drastically simplifies the code and obviates the
  ``CaseInsensitivePattern`` and ``FastPath`` classes.
  Now the main ``Path`` class should be as performant
  as ``FastPath`` and case-insensitive matches can be
  readily constructed using the new
  ``path.matchers.CaseInsensitive`` class.

11.4.1
------

- #153: Skip intermittently failing performance test on
  Python 2.

11.4.0
------

- #130: Path.py now supports non-decodable filenames on
  Linux and Python 2, leveraging the
  `backports.os <https://pypi.org/project/backports.os>`_
  package (as an optional dependency). Currently, only
  ``listdir`` is patched, but other ``os`` primitives may
  be patched similarly in the ``patch_for_linux_python2``
  function.

- #141: For merge_tree, instead of relying on the deprecated
  distutils module, implement merge_tree explicitly. The
  ``update`` parameter is deprecated, instead superseded
  by a ``copy_function`` parameter and an ``only_newer``
  wrapper for any copy function.

11.3.0
------

- #151: No longer use two techniques for splitting lines.
  Instead, unconditionally rely on io.open for universal
  newlines support and always use splitlines.

11.2.0
------

- #146: Rely on `importlib_metadata
  <https://pypi.org/project/importlib_metadata>`_ instead of
  setuptools/pkg_resources to load the version of the module.
  Added tests ensuring a <100ms import time for the ``path``
  module. This change adds an explicit dependency on the
  importlib_metadata package, but the project still supports
  copying of the ``path.py`` module without any dependencies.

11.1.0
------

- #143, #144: Add iglob method.
- #142, #145: Rename ``tempdir`` to ``TempDir`` and declare
  it as part of ``__all__``. Retain ``tempdir`` for compatibility
  for now.
- #145: ``TempDir.__enter__`` no longer returns the ``TempDir``
  instance, but instead returns a ``Path`` instance, suitable for
  entering to change the current working directory.

11.0.1
------

- #136: Fixed test failures on BSD.

- Refreshed package metadata.

11.0
----

- Drop support for Python 3.3.

10.6
----

- Renamed ``namebase`` to ``stem`` to match API of pathlib.
  Kept ``namebase`` as a deprecated alias for compatibility.

- Added new ``with_suffix`` method, useful for renaming the
  extension on a Path::

    orig = Path('mydir/mypath.bat')
    renamed = orig.rename(orig.with_suffix('.cmd'))

10.5
----

- Packaging refresh and readme updates.

10.4
----

- #130: Removed surrogate_escape handler as it's no longer
  used.

10.3.1
------

- #124: Fixed ``rmdir_p`` raising ``FileNotFoundError`` when
  directory does not exist on Windows.

10.3
----

- #115: Added a new performance-optimized implementation
  for listdir operations, optimizing ``listdir``, ``walk``,
  ``walkfiles``, ``walkdirs``, and ``fnmatch``, presented
  as the ``FastPath`` class.

  Please direct feedback on this implementation to the ticket,
  especially if the performance benefits justify it replacing
  the default ``Path`` class.

10.2
----

- Symlink no longer requires the ``newlink`` parameter
  and will default to the basename of the target in the
  current working directory.

10.1
----

- #123: Implement ``Path.__fspath__`` per PEP 519.

10.0
----

- Once again as in 8.0 remove deprecated ``path.path``.

9.1
---

- #121: Removed workaround for #61 added in 5.2. ``path.py``
  now only supports file system paths that can be effectively
  decoded to text. It is the responsibility of the system
  implementer to ensure that filenames on the system are
  decodeable by ``sys.getfilesystemencoding()``.

9.0
---

- Drop support for Python 2.6 and 3.2 as integration
  dependencies (pip) no longer support these versions.

8.3
---

- Merge with latest skeleton, adding badges and test runs by
  default under tox instead of pytest-runner.
- Documentation is no longer hosted with PyPI.

8.2.1
-----

- #112: Update Travis CI usage to only deploy on Python 3.5.

8.2
---

- Refreshed project metadata based on `jaraco's project
  skeleton <https://github.com/jaraco/skeleton/tree/spaces>`_.

- Releases are now automatically published via Travis-CI.
- #111: More aggressively trap errors when importing
  ``pkg_resources``.

8.1.2
-----

- #105: By using unicode literals, avoid errors rendering the
  backslash in __get_owner_windows.

8.1.1
-----

- #102: Reluctantly restored reference to path.path in ``__all__``.

8.1
---

- #102: Restored ``path.path`` with a DeprecationWarning.

8.0
---

Removed ``path.path``. Clients must now refer to the canonical
name, ``path.Path`` as introduced in 6.2.

7.7
---

- #88: Added support for resolving certain directories on a
  system to platform-friendly locations using the `appdirs
  <https://pypi.python.org/pypi/appdirs/1.4.0>`_ library. The
  ``Path.special`` method returns an ``SpecialResolver`` instance
  that will resolve a path in a scope
  (i.e. 'site' or 'user') and class (i.e. 'config', 'cache',
  'data'). For
  example, to create a config directory for "My App"::

      config_dir = Path.special("My App").user.config.makedirs_p()

  ``config_dir`` will exist in a user context and will be in a
  suitable platform-friendly location.

  As ``path.py`` does not currently have any dependencies, and
  to retain that expectation for a compatible upgrade path,
  ``appdirs`` must be installed to avoid an ImportError when
  invoking ``special``.


- #88: In order to support "multipath" results, where multiple
  paths are returned in a single, ``os.pathsep``-separated
  string, a new class MultiPath now represents those special
  results. This functionality is experimental and may change.
  Feedback is invited.

7.6.2
-----

- Re-release of 7.6.1 without unintended feature.

7.6.1
-----

- #101: Supress error when `path.py` is not present as a distribution.

7.6
---

- #100: Add ``merge_tree`` method for merging
  two existing directory trees.
- Uses `setuptools_scm <https://github.org/pypa/setuptools_scm>`_
  for version management.

7.5
---

- #97: ``__rdiv__`` and ``__rtruediv__`` are now defined.

7.4
---

- #93: chown now appears in docs and raises NotImplementedError if
  ``os.chown`` isn't present.
- #92: Added compatibility support for ``.samefile`` on platforms without
  ``os.samefile``.

7.3
---

 - #91: Releases now include a universal wheel.

7.2
---

 - In chmod, added support for multiple symbolic masks (separated by commas).
 - In chmod, fixed issue in setting of symbolic mask with '=' where
   unreferenced permissions were cleared.

7.1
---

 - #23: Added support for symbolic masks to ``.chmod``.

7.0
---

 - The ``open`` method now uses ``io.open`` and supports all of the
   parameters to that function. ``open`` will always raise an ``OSError``
   on failure, even on Python 2.
 - Updated ``write_text`` to support additional newline patterns.
 - The ``text`` method now always returns text (never bytes), and thus
   requires an encoding parameter be supplied if the default encoding is not
   sufficient to decode the content of the file.

6.2
---

 - ``path`` class renamed to ``Path``. The ``path`` name remains as an alias
   for compatibility.

6.1
---

 - ``chown`` now accepts names in addition to numeric IDs.

6.0
---

 - Drop support for Python 2.5. Python 2.6 or later required.
 - Installation now requires setuptools.

5.3
---

 - Allow arbitrary callables to be passed to path.walk ``errors`` parameter.
   Enables workaround for issues such as #73 and #56.

5.2
---

 - #61: path.listdir now decodes filenames from os.listdir when loading
   characters from a file. On Python 3, the behavior is unchanged. On Python
   2, the behavior will now mimick that of Python 3, attempting to decode
   all filenames and paths using the encoding indicated by
   ``sys.getfilesystemencoding()``, and escaping any undecodable characters
   using the 'surrogateescape' handler.

5.1
---

 - #53: Added ``path.in_place`` for editing files in place.

5.0
---

 - ``path.fnmatch`` now takes an optional parameter ``normcase`` and this
   parameter defaults to self.module.normcase (using case normalization most
   pertinent to the path object itself). Note that this change means that
   any paths using a custom ntpath module on non-Windows systems will have
   different fnmatch behavior. Before::

       # on Unix
       >>> p = path('Foo')
       >>> p.module = ntpath
       >>> p.fnmatch('foo')
       False

   After::

       # on any OS
       >>> p = path('Foo')
       >>> p.module = ntpath
       >>> p.fnmatch('foo')
       True

   To maintain the original behavior, either don't define the 'module' for the
   path or supply explicit normcase function::

       >>> p.fnmatch('foo', normcase=os.path.normcase)
       # result always varies based on OS, same as fnmatch.fnmatch

   For most use-cases, the default behavior should remain the same.

 - Issue #50: Methods that accept patterns (``listdir``, ``files``, ``dirs``,
   ``walk``, ``walkdirs``, ``walkfiles``, and ``fnmatch``) will now use a
   ``normcase`` attribute if it is present on the ``pattern`` parameter. The
   path module now provides a ``CaseInsensitivePattern`` wrapper for strings
   suitable for creating case-insensitive patterns for those methods.

4.4
---

 - Issue #44: _hash method would open files in text mode, producing
   invalid results on Windows. Now files are opened in binary mode, producing
   consistent results.
 - Issue #47: Documentation is dramatically improved with Intersphinx links
   to the Python os.path functions and documentation for all methods and
   properties.

4.3
---

 - Issue #32: Add ``chdir`` and ``cd`` methods.

4.2
---

 - ``open()`` now passes all positional and keyword arguments through to the
   underlying ``builtins.open`` call.

4.1
---

 - Native Python 2 and Python 3 support without using 2to3 during the build
   process.

4.0
---

 - Added a ``chunks()`` method to a allow quick iteration over pieces of a
   file at a given path.
 - Issue #28: Fix missing argument to ``samefile``.
 - Initializer no longer enforces `isinstance basestring` for the source
   object. Now any object that supplies ``__unicode__`` can be used by a
   ``path`` (except None). Clients that depend on a ValueError being raised
   for ``int`` and other non-string objects should trap these types
   internally.
 - Issue #30: ``chown`` no longer requires both uid and gid to be provided
   and will not mutate the ownership if nothing is provided.

3.2
---

 - Issue #22: ``__enter__`` now returns self.

3.1
---

 - Issue #20: `relpath` now supports a "start" parameter to match the
   signature of `os.path.relpath`.

3.0
---

 - Minimum Python version is now 2.5.

2.6
---

 - Issue #5: Implemented `path.tempdir`, which returns a path object which is
   a temporary directory and context manager for cleaning up the directory.
 - Issue #12: One can now construct path objects from a list of strings by
   simply using path.joinpath. For example::

     path.joinpath('a', 'b', 'c') # or
     path.joinpath(*path_elements)

2.5
---

 - Issue #7: Add the ability to do chaining of operations that formerly only
   returned None.
 - Issue #4: Raise a TypeError when constructed from None.<|MERGE_RESOLUTION|>--- conflicted
+++ resolved
@@ -1,4 +1,3 @@
-<<<<<<< HEAD
 v15.0.0
 -------
 
@@ -53,7 +52,7 @@
 
 - #169: Renamed package from ``path.py`` to ``path``. The docs
   make reference to a pet name "path pie" for easier discovery.
-=======
+
 v12.5.0
 -------
 
@@ -70,7 +69,6 @@
 
 - #169: Project is renamed to simply ``path``. This release of
   ``path.py`` simply depends on ``path < 13.1``.
->>>>>>> cbf8d29b
 
 v12.2.0
 -------
