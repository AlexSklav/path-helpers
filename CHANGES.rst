<<<<<<< HEAD
=======
7.6.2
-----

- Re-release of 7.6.1 without unintended feature.

>>>>>>> 2a7d3cf0
7.6.1
-----

- #101: Supress error when `path.py` is not present as a distribution.

7.6
---

- Pull Request #100: Add ``merge_tree`` method for merging
  two existing directory trees.
- Uses `setuptools_scm <https://github.org/pypa/setuptools_scm>`_
  for version management.

7.5
---

- #97: ``__rdiv__`` and ``__rtruediv__`` are now defined.

7.5
---

- #88: Added support for resolving certain directories on a
  system to platform-friendly locations using the `appdirs
  <https://pypi.python.org/pypi/appdirs/1.4.0>`_ library. The
  ``Path.special`` method returns an ``SpecialResolver`` instance
  that will resolve a path in a scope
  (i.e. 'site' or 'user') and class (i.e. 'config', 'cache',
  'data'). For
  example, to create a config directory for "My App"::

      config_dir = Path.special("My App").user.config.makedirs_p()

  ``config_dir`` will exist in a user context and will be in a
  suitable platform-friendly location.

  As ``path.py`` does not currently have any dependencies, and
  to retain that expectation for a compatible upgrade path,
  ``appdirs`` must be installed to avoid an ImportError when
  invoking ``special``.


- #88: In order to support "multipath" results, where multiple
  paths are returned in a single, ``os.pathsep``-separated
  string, a new class MultiPath now represents those special
  results. This functionality is experimental and may change.
  Feedback is invited.


7.4
---

- #93: chown now appears in docs and raises NotImplementedError if
  ``os.chown`` isn't present.
- #92: Added compatibility support for ``.samefile`` on platforms without
  ``os.samefile``.

7.3
---

 - #91: Releases now include a universal wheel.

7.2
---

 - In chmod, added support for multiple symbolic masks (separated by commas).
 - In chmod, fixed issue in setting of symbolic mask with '=' where
   unreferenced permissions were cleared.

7.1
---

 - #23: Added support for symbolic masks to ``.chmod``.

7.0
---

 - The ``open`` method now uses ``io.open`` and supports all of the
   parameters to that function. ``open`` will always raise an ``OSError``
   on failure, even on Python 2.
 - Updated ``write_text`` to support additional newline patterns.
 - The ``text`` method now always returns text (never bytes), and thus
   requires an encoding parameter be supplied if the default encoding is not
   sufficient to decode the content of the file.

6.2
---

 - ``path`` class renamed to ``Path``. The ``path`` name remains as an alias
   for compatibility.

6.1
---

 - ``chown`` now accepts names in addition to numeric IDs.

6.0
---

 - Drop support for Python 2.5. Python 2.6 or later required.
 - Installation now requires setuptools.

5.3
---

 - Allow arbitrary callables to be passed to path.walk ``errors`` parameter.
   Enables workaround for issues such as #73 and #56.

5.2
---

 - #61: path.listdir now decodes filenames from os.listdir when loading
   characters from a file. On Python 3, the behavior is unchanged. On Python
   2, the behavior will now mimick that of Python 3, attempting to decode
   all filenames and paths using the encoding indicated by
   ``sys.getfilesystemencoding()``, and escaping any undecodable characters
   using the 'surrogateescape' handler.

5.1
---

 - #53: Added ``path.in_place`` for editing files in place.

5.0
---

 - ``path.fnmatch`` now takes an optional parameter ``normcase`` and this
   parameter defaults to self.module.normcase (using case normalization most
   pertinent to the path object itself). Note that this change means that
   any paths using a custom ntpath module on non-Windows systems will have
   different fnmatch behavior. Before::

       # on Unix
       >>> p = path('Foo')
       >>> p.module = ntpath
       >>> p.fnmatch('foo')
       False

   After::

       # on any OS
       >>> p = path('Foo')
       >>> p.module = ntpath
       >>> p.fnmatch('foo')
       True

   To maintain the original behavior, either don't define the 'module' for the
   path or supply explicit normcase function::

       >>> p.fnmatch('foo', normcase=os.path.normcase)
       # result always varies based on OS, same as fnmatch.fnmatch

   For most use-cases, the default behavior should remain the same.

 - Issue #50: Methods that accept patterns (``listdir``, ``files``, ``dirs``,
   ``walk``, ``walkdirs``, ``walkfiles``, and ``fnmatch``) will now use a
   ``normcase`` attribute if it is present on the ``pattern`` parameter. The
   path module now provides a ``CaseInsensitivePattern`` wrapper for strings
   suitable for creating case-insensitive patterns for those methods.

4.4
---

 - Issue #44: _hash method would open files in text mode, producing
   invalid results on Windows. Now files are opened in binary mode, producing
   consistent results.
 - Issue #47: Documentation is dramatically improved with Intersphinx links
   to the Python os.path functions and documentation for all methods and
   properties.

4.3
---

 - Issue #32: Add ``chdir`` and ``cd`` methods.

4.2
---

 - ``open()`` now passes all positional and keyword arguments through to the
   underlying ``builtins.open`` call.

4.1
---

 - Native Python 2 and Python 3 support without using 2to3 during the build
   process.

4.0
---

 - Added a ``chunks()`` method to a allow quick iteration over pieces of a
   file at a given path.
 - Issue #28: Fix missing argument to ``samefile``.
 - Initializer no longer enforces `isinstance basestring` for the source
   object. Now any object that supplies ``__unicode__`` can be used by a
   ``path`` (except None). Clients that depend on a ValueError being raised
   for ``int`` and other non-string objects should trap these types
   internally.
 - Issue #30: ``chown`` no longer requires both uid and gid to be provided
   and will not mutate the ownership if nothing is provided.

3.2
---

 - Issue #22: ``__enter__`` now returns self.

3.1
---

 - Issue #20: `relpath` now supports a "start" parameter to match the
   signature of `os.path.relpath`.

3.0
---

 - Minimum Python version is now 2.5.

2.6
---

 - Issue #5: Implemented `path.tempdir`, which returns a path object which is
   a temporary directory and context manager for cleaning up the directory.
 - Issue #12: One can now construct path objects from a list of strings by
   simply using path.joinpath. For example::

     path.joinpath('a', 'b', 'c') # or
     path.joinpath(*path_elements)

2.5
---

 - Issue #7: Add the ability to do chaining of operations that formerly only
   returned None.
 - Issue #4: Raise a TypeError when constructed from None.<|MERGE_RESOLUTION|>--- conflicted
+++ resolved
@@ -1,30 +1,4 @@
-<<<<<<< HEAD
-=======
-7.6.2
------
-
-- Re-release of 7.6.1 without unintended feature.
-
->>>>>>> 2a7d3cf0
-7.6.1
------
-
-- #101: Supress error when `path.py` is not present as a distribution.
-
-7.6
----
-
-- Pull Request #100: Add ``merge_tree`` method for merging
-  two existing directory trees.
-- Uses `setuptools_scm <https://github.org/pypa/setuptools_scm>`_
-  for version management.
-
-7.5
----
-
-- #97: ``__rdiv__`` and ``__rtruediv__`` are now defined.
-
-7.5
+7.7
 ---
 
 - #88: Added support for resolving certain directories on a
@@ -53,6 +27,28 @@
   results. This functionality is experimental and may change.
   Feedback is invited.
 
+7.6.2
+-----
+
+- Re-release of 7.6.1 without unintended feature.
+
+7.6.1
+-----
+
+- #101: Supress error when `path.py` is not present as a distribution.
+
+7.6
+---
+
+- Pull Request #100: Add ``merge_tree`` method for merging
+  two existing directory trees.
+- Uses `setuptools_scm <https://github.org/pypa/setuptools_scm>`_
+  for version management.
+
+7.5
+---
+
+- #97: ``__rdiv__`` and ``__rtruediv__`` are now defined.
 
 7.4
 ---
