--- conflicted
+++ resolved
@@ -1,9 +1,7 @@
 v14.0.0
 -------
 
-<<<<<<< HEAD
 - Removed ``namebase`` property. Use ``stem`` instead.
-=======
 - Removed ``update`` parameter on method to
   ``Path.merge_tree``. Instead, to only copy newer files,
   provide a wrapped ``copy`` function, as described in the
@@ -154,7 +152,6 @@
 ----
 
 - Drop support for Python 3.3.
->>>>>>> 0c1c886a
 
 10.6
 ----
