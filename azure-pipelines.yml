--- conflicted
+++ resolved
@@ -89,11 +89,8 @@
         tox -e release
       env:
         TWINE_PASSWORD: $(PyPI-token)
-<<<<<<< HEAD
+        GITHUB_TOKEN: $(Github-token)
         TIDELIFT_TOKEN: $(Tidelift-token)
-=======
-        GITHUB_TOKEN: $(Github-token)
->>>>>>> 678e1a97
       displayName: 'publish to PyPI'
 
   condition: contains(variables['Build.SourceBranch'], 'tags')