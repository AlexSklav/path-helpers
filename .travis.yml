dist: xenial
language: python

python:
- 3.6
- &latest_py3 3.8

jobs:
  fast_finish: true
  include:
  - stage: deploy
    if: tag IS present
    python: *latest_py3
    before_script: skip
<<<<<<< HEAD
    env:
    - TWINE_USERNAME=jaraco
    # TWINE_PASSWORD
    - secure: Zd2236tCf+i7SYq50DAutS8EnQDWDFLRGnBjOi6CAJ1nblca07Ca2kpo3i2xvpktu1yrb0rFY9vnz9rMdwRavCz6deNcAxpM86m2sXepuz+fs4CIrDG5OepBy2LW/hHEafUObsoWeC4Ku8yXte7IUnmXBsplpTpjAybztNJ+C54=
    - TOX_TESTENV_PASSENV="TWINE_USERNAME TWINE_PASSWORD"
=======
>>>>>>> f10294a9
    script: tox -e release

cache: pip

install:
- pip install tox tox-venv

before_script:
  # Disable IPv6. Ref travis-ci/travis-ci#8361
  - if [ "${TRAVIS_OS_NAME}" == "linux" ]; then
      sudo sh -c 'echo 0 > /proc/sys/net/ipv6/conf/all/disable_ipv6';
    fi
script: tox<|MERGE_RESOLUTION|>--- conflicted
+++ resolved
@@ -12,14 +12,6 @@
     if: tag IS present
     python: *latest_py3
     before_script: skip
-<<<<<<< HEAD
-    env:
-    - TWINE_USERNAME=jaraco
-    # TWINE_PASSWORD
-    - secure: Zd2236tCf+i7SYq50DAutS8EnQDWDFLRGnBjOi6CAJ1nblca07Ca2kpo3i2xvpktu1yrb0rFY9vnz9rMdwRavCz6deNcAxpM86m2sXepuz+fs4CIrDG5OepBy2LW/hHEafUObsoWeC4Ku8yXte7IUnmXBsplpTpjAybztNJ+C54=
-    - TOX_TESTENV_PASSENV="TWINE_USERNAME TWINE_PASSWORD"
-=======
->>>>>>> f10294a9
     script: tox -e release
 
 cache: pip
