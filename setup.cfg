--- conflicted
+++ resolved
@@ -1,19 +1,10 @@
 [metadata]
-<<<<<<< HEAD
-license_files =
-	LICENSE
 name = path
 author = Jason Orendorff
 author_email=jason.orendorff@gmail.com
 maintainer = Jason R. Coombs
 maintainer_email = jaraco@jaraco.com
 description = A module wrapper for os.path
-=======
-name = skeleton
-author = Jason R. Coombs
-author_email = jaraco@jaraco.com
-description = skeleton
->>>>>>> 719a7ced
 long_description = file:README.rst
 url = https://github.com/jaraco/path
 classifiers =
