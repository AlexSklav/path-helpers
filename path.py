--- conflicted
+++ resolved
@@ -1711,7 +1711,6 @@
 
     @property
     def normcase(self):
-<<<<<<< HEAD
         return __import__('ntpath').normcase
 
 
@@ -1898,20 +1897,4 @@
             raise ValueError("No pattern provided")
 
         pattern, normcase = self.__prepare(pattern, normcase)
-        return self.__fnmatch(pattern, normcase)
-
-
-########################
-# Backward-compatibility
-class path(Path):
-    def __new__(cls, *args, **kwargs):
-        msg = "path is deprecated. Use Path instead."
-        warnings.warn(msg, DeprecationWarning)
-        return Path.__new__(cls, *args, **kwargs)
-
-
-__all__ += ['path']
-########################
-=======
-        return __import__('ntpath').normcase
->>>>>>> 093eca86
+        return self.__fnmatch(pattern, normcase)